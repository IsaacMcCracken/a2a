--- conflicted
+++ resolved
@@ -45,23 +45,12 @@
     """
     Base class for the AI models.
     """
-<<<<<<< HEAD
-    def __init__(self, judge: Agent, vector_size: int) -> None:
+    def __init__(self, judge: Agent, vector_size: int, pretrained_model: str, pretrain: bool) -> None:
+        # Initialize the model attributes
         self.vector_size = vector_size
         self.judge: Agent = judge
         self.model_data: ModelData = ModelData([], [], [])
-
         self.judge_pairs = [] # Hopefully a better way to store the data.
-        # Initialize slope and bias vectors
-        # self.slope_vector = np.ones(vector_size)
-        # self.bias_vector = np.zeros(vector_size)
-        self.slope_vector = np.random.rand(vector_size)
-        self.bias_vector = np.random.rand(vector_size)
-=======
-    def __init__(self, judge: Agent, vector_size: int, pretrained_model: str, pretrain: bool) -> None:
-        # Initialize the model attributes
-        self.judge: Agent = judge
-        self.model_data: ModelData = ModelData([], [], [])
         self.pretrained_model: str = pretrained_model
         self.pretrain: bool = pretrain
 
@@ -69,7 +58,6 @@
         self.slope_vector, self.bias_vector = self.__load_vectors(vector_size)
 
         # Learning attributes
->>>>>>> 1e5b0f08
         self.y_target: np.ndarray = np.zeros(shape=vector_size)  # Target score for the model
         self.learning_rate = 0.01  # Learning rate for updates
         # print("slope", self.slope_vector)
@@ -172,14 +160,14 @@
 
     def __repr__(self) -> str:
         return super().__repr__()
-    
+
     def __result_vector(self, green_apple_vector: np.ndarray, red_apple_vector: np.ndarray) -> np.ndarray:
         """
         Produces the resultant vector when you run throught the algorithm
         """
         x = np.multiply(green_apple_vector, red_apple_vector)
         return np.multiply(self.slope_vector, x) + self.bias_vector
-    
+
     def result(self, green_apple_vector, red_apple_vector) -> float:
         """
         Produces the final score of the model for a combination of red and green cards.
@@ -208,7 +196,7 @@
             sumxy = np.add(sumxy, np.multiply(x, y))
             sumy = np.add(sumy, y)
             sumy2 = np.add(sumy2, np.multiply(y, y))
-        
+
         denoms: np.ndarray = np.full(self.vector_size, n) * sumx2 - np.multiply(sumx, sumx)
 
         ms = np.zeros(self.vector_size)
@@ -220,10 +208,10 @@
                 continue
             ms[i] = (n * sumxy[i] - sumx[i] * sumy[i]) / denom
             bs[i] = (sumy[i] * sumx2[i] - sumx[i] * sumxy[i]) / denom
-        
+
 
         return ms, bs
-            
+
 
 
     def __update_parameters(self, green_apple_vectors, red_apple_vectors):
@@ -275,7 +263,6 @@
         # for green_apple_vector, red_apple_vector in zip(green_apple_vectors, red_apple_vectors):
         #     self.y_target = self.__linear_regression(green_apple_vector, red_apple_vector)
         #     self.__update_parameters(green_apple_vector, red_apple_vector)
-
 
         xs= []
         ys = []
@@ -291,7 +278,7 @@
 
         nxs = np.array(xs)
         nys = np.array(ys)
-        
+
         self.slope_vector, self.bias_vector = self.__linear_regression(nxs, nys)
 
         # Save the updated slope and bias vectors
@@ -300,6 +287,12 @@
         self._save_vectors()
         logging.debug(f"Saved updated vectors")
 
+        # Save the updated slope and bias vectors
+        logging.debug(f"Updated slope vector: {self.slope_vector}")
+        logging.debug(f"Updated bias vector: {self.bias_vector}")
+        self._save_vectors()
+        logging.debug(f"Saved updated vectors")
+
     def choose_red_apple(self, nlp_model: KeyedVectors, green_apple: GreenApple, red_apples: list[RedApple]) -> RedApple:
         """
         Choose a red card from the agent's hand to play (when the agent is a regular player).
@@ -341,7 +334,7 @@
         closest_score = np.inf
         winning_red_apple: dict[str, RedApple] | None = None
 
-         # Iterate through the red apples to find the best one
+        # Iterate through the red apples to find the best one
         for red_apple_dict in red_apples:
             for _, red_apple in red_apple_dict.items():
                 red_apple.set_noun_vector(nlp_model)
