# Description: AI agent logic for the 'Apples to Apples' game.

# Standard Libraries
import logging
import random
import numpy as np


# Local Modules
from source.embeddings import Embedding
from source.apples import GreenApple, RedApple, Deck
from source.data_classes import ApplesInPlay, ChosenApples

class Agent:
    """
    
    Base class for the agents in the 'Apples to Apples' game
    """
    def __init__(self, name: str) -> None:
        self._name: str = name
        self._points: int = 0
        self._judge_status: bool = False
        self._green_apple: GreenApple | None = None
        self._red_apples: list[RedApple] = []

    def __str__(self) -> str:
        # Retrieve the green apple
        if self._green_apple is not None:
            green_apple = self._green_apple.get_adjective()
        else:
            green_apple = None

        # Retrieve the red apples
        red_apples = [red_apple.get_noun() for red_apple in self._red_apples]

        return f"{self.__class__.__name__}(name={self._name}, points={self._points}, judge_status={self._judge_status}, " \
            f"green_apple={green_apple}, red_apples={red_apples})"

    def __repr__(self) -> str:
        """
        Return the string representation of the agent.
        Returns a more detailed string representation of the agent,
        and calls the __repr__ method for each apple, so they are more detailed too.
        """
        # Retrieve the green apple
        if self._green_apple is not None:
            green_apple = self._green_apple.get_adjective()
        else:
            green_apple = None

        # Retrieve the red apples
        red_apples = [red_apple.get_noun() for red_apple in self._red_apples]

        return f"Agent(name={self._name}, points={self._points}, judge_status={self._judge_status}, " \
            f"green_apple={green_apple}, red_apples={red_apples})"

    def get_name(self) -> str:
        return self._name

    def get_points(self) -> int:
        return self._points

    def get_judge_status(self) -> bool:
        return self._judge_status

    def get_green_apple(self) -> GreenApple | None:
        return self._green_apple

    def get_red_apples(self) -> list[RedApple]:
        return self._red_apples

    def set_points(self, points: int) -> None:
        self._points = points

    def set_judge_status(self, judge: bool) -> None:
        self._judge_status = judge

    def reset_points(self) -> None:
        """
        Reset the agent's points to zero.
        """
        self._points = 0

    def reset_red_apples(self) -> None:
        """
        Reset the agent's red apples to an empty list.
        """
        self._red_apples = []

<<<<<<< HEAD
    def draw_green_apple(self, keyed_vectors: Embedding, green_apple_deck: Deck, extra_vectors: bool) -> GreenApple:
=======
    def draw_green_apple(self, keyed_vectors: KeyedVectors, green_apple_deck: Deck, extra_vectors: bool) -> dict["Agent", GreenApple]:
>>>>>>> 40e9fd73
        """
        Draw a green apple from the deck (when the agent is the judge).
        The vectors are set as soon as the new green apple is drawn.
        """
        # Check if the Agent is a judge
        if self._judge_status:
            # Draw a new green apple
            new_green_apple = green_apple_deck.draw_apple()
            if not isinstance(new_green_apple, GreenApple):
                raise TypeError("Expected a GreenApple, but got a different type")

            # Set the green apple adjective vector
            new_green_apple.set_adjective_vector(keyed_vectors)

            # Set the green apple synonyms vector, if applicable
            if extra_vectors:
                new_green_apple.set_synonyms_vector(keyed_vectors)

            # Assign the green apple to the agent's hand
            self._green_apple = new_green_apple
        else:
            logging.error(f"{self._name} is not the judge.")
            raise ValueError(f"{self._name} is not the judge.")

        # Display the green apple drawn
        message = f"{self._name} drew the green apple '{self._green_apple}'."
        print(message)
        logging.info(message)

        # Initialize the green apple dict
        green_apple_dict: dict["Agent", GreenApple] = {self: self._green_apple}

        return green_apple_dict

    def draw_red_apples(self, keyed_vectors: Embedding, red_apple_deck: Deck, cards_in_hand: int, extra_vectors: bool) -> Deck | None:
        """
        Draw red apples from the deck, ensuring the agent has enough red apples.
        The vectors are set as soon as the new red apples are drawn.
        """
        # Calculate the number of red apples to pick up
        diff = cards_in_hand - len(self._red_apples)
        if diff > 0:
            for _ in range(diff):
                # Draw a new red apple
                new_red_apple = red_apple_deck.draw_apple()
                if not isinstance(new_red_apple, RedApple):
                    raise TypeError("Expected a RedApple, but got a different type")

                # Set the red apple noun vector
                new_red_apple.set_noun_vector(keyed_vectors)

                # Set the red apple description vector, if applicable
                if extra_vectors:
                    new_red_apple.set_description_vector(keyed_vectors)

                # Append the red apple to the agent's hand
                self._red_apples.append(new_red_apple)
            if diff == 1:
                message = f"{self._name} picked up 1 red apple."
                print(message)
                logging.info(message)
            else:
                message = f"{self._name} picked up {diff} red apples."
                print(message)
                logging.info(message)
        else:
            message = f"{self._name} cannot pick up any more red apples. Agent already has enough red apples."
            print(message)
            logging.info(message)

    def choose_red_apple(self, current_judge: "Agent", green_apple: GreenApple) -> dict["Agent", RedApple]:
        """
        Choose a red apple from the agent's hand to play (when the agent is a regular player).
        """
        raise NotImplementedError("Subclass must implement the 'choose_red_apple' method")

    def choose_winning_red_apple(self, apples_in_play: ApplesInPlay) -> dict["Agent", RedApple]:
        """
        Choose the winning red apple from the red apples submitted by the other agents (when the agent is the judge).
        """
        raise NotImplementedError("Subclass must implement the 'choose_winning_red_apple' method")


class HumanAgent(Agent):
    """
    Human agent for the 'Apples to Apples' game.
    """
    def __init__(self, name: str) -> None:
        super().__init__(name)

    def choose_red_apple(self, current_judge: Agent, green_apple: GreenApple) -> dict["Agent", RedApple]:
        # Check if the agent is a judge
        if self._judge_status:
            logging.error(f"{self._name} is the judge.")
            raise ValueError(f"{self._name} is the judge.")

        # Choose a red apple
        red_apple: RedApple | None = None

        # Display the red apples in the agent's hand
        print(f"{self._name}'s red apples:")
        for i, red_apple in enumerate(self._red_apples):
            print(f"{i + 1}. {red_apple}")

        # Prompt the agent to choose a red apple
        red_apple_len = len(self._red_apples)
        red_apple_index = input(f"Choose a red apple (1 - {red_apple_len}): ")

        # Validate the input
        while not red_apple_index.isdigit() or int(red_apple_index) not in range(1, red_apple_len + 1):
            print(f"Invalid input. Please choose a valid red apple (1 - {red_apple_len}).")
            red_apple_index = input("Choose a red apple: ")

        # Convert the input to an index
        red_apple_index = int(red_apple_index) - 1

        # Remove the red apple from the agent's hand
        red_apple = self._red_apples.pop(red_apple_index)

        # Display the red apple chosen
        print(f"{self._name} chose a red apple.")
        logging.info(f"{self._name} chose the red apple '{red_apple}'.")

        # Put the red apple in a dictionary
        red_apple_dict: dict["Agent", RedApple] = {self: red_apple}

        return red_apple_dict

    def choose_winning_red_apple(self, apples_in_play: ApplesInPlay) -> dict[Agent, RedApple]:
        """
        This method refers to the existing chosen red apple object from the list of red apples in play.
        This is done to avoid duplicating the red apple object in memory.
        """
        # Check if the agent is a judge
        if not self._judge_status:
            logging.error(f"{self._name} is not the judge.")
            raise ValueError(f"{self._name} is not the judge.")

        # Display the red apples submitted by the other agents
        print("Red cards submitted by the other agents:")
        for i, red_apple in enumerate(apples_in_play.red_apples):
            print(f"{i + 1}. {red_apple[list(red_apple.keys())[0]]}")

        # Prompt the agent to choose a red apple
        red_apple_len = len(apples_in_play.red_apples)
        red_apple_index = input(f"Choose a winning red apple (1 - {red_apple_len}): ")

        # Validate the input
        while not red_apple_index.isdigit() or int(red_apple_index) not in range(1, red_apple_len + 1):
            print(f"Invalid input. Please choose a valid red apple (1 - {red_apple_len}).")
            red_apple_index = input("Choose a winning red apple: ")

        # Convert the input to an index
        red_apple_index = int(red_apple_index) - 1

        # Refer to the existing red apple object
        winning_red_apple = apples_in_play.red_apples[red_apple_index]

        return winning_red_apple


class RandomAgent(Agent):
    """
    Random agent for the 'Apples to Apples' game.
    """
    def __init__(self, name: str) -> None:
        super().__init__(name)
        

    def choose_red_apple(self, current_judge: Agent, green_apple: GreenApple) -> dict["Agent", RedApple]:
        # Check if the agent is a judge
        if self._judge_status:
            logging.error(f"{self._name} is the judge.")
            raise ValueError(f"{self._name} is the judge.")

        # Choose a random red apple
        red_apple = self._red_apples.pop(random.choice(range(len(self._red_apples))))

        # Display the red apple chosen
        print(f"{self._name} chose a red apple.")
        logging.info(f"{self._name} chose the red apple '{red_apple}'.")

        # Put the red apple in a dictionary
        red_apple_dict: dict["Agent", RedApple] = {self: red_apple}

        return red_apple_dict

    def choose_winning_red_apple(self, apples_in_play: ApplesInPlay) -> dict[Agent, RedApple]:
        # Check if the agent is a judge
        if not self._judge_status:
            logging.error(f"{self._name} is not the judge.")
            raise ValueError(f"{self._name} is not the judge.")

        # Choose a random winning red apple
        winning_red_apple = random.choice(apples_in_play.red_apples)

        return winning_red_apple

# Import the "Model" class from local library here to avoid circular importing
from source.model import Model, LRModel, NNModel

class AIAgent(Agent):
    """
    AI agent for the 'Apples to Apples' game using Word2Vec and Linear Regression.
    """
    def __init__(self, name: str, ml_model_type: LRModel | NNModel, pretrained_archetype: str, use_extra_vectors: bool = False, use_losing_red_apples : bool = False, training_mode: bool = False) -> None:
        super().__init__(name)
        self.__ml_model_type: LRModel | NNModel = ml_model_type
        self.__pretrained_archetype: str = pretrained_archetype
        self.__use_extra_vectors: bool = use_extra_vectors
        self.__use_losing_red_apples: bool = use_losing_red_apples
        self.__training_mode: bool = training_mode

    def __str__(self) -> str:
        return f"{self.__class__.__name__}(name={self._name}, points={self._points}, judge_status={self._judge_status}, " \
            f"green_apple={self._green_apple}, red_apples={self._red_apples})"

    def __repr__(self) -> str:
        return f"{self.__class__.__name__}(name={self._name}, points={self._points}, judge_status={self._judge_status}, " \
            f"ml_model_type={self.__ml_model_type}, pretrained_archetype={self.__pretrained_archetype}, " \
            f"use_extra_vectors={self.__use_extra_vectors}, use_losing_red_apples={self.__use_losing_red_apples}, training_mode={self.__training_mode}, " \
            f"green_apple={self._green_apple}, red_apples={self._red_apples})"

    def get_opponent_model(self, agent_as_key: Agent) -> Model | None:
        if self.__opponent_ml_models is None:
            logging.error("Opponent ML Models have not been initialized.")
            raise ValueError("Opponent ML Models have not been initialized.")
        else:
            return self.__opponent_ml_models.get(agent_as_key)

    def initialize_models(self, keyed_vectors: Embedding, all_players: list[Agent]) -> None:
        """
        Initialize the Linear Regression and/or Neural Network models for the AI agent.
        """
        # Initialize the keyed vectors
        self.__keyed_vectors: Embedding = keyed_vectors
        # self.__vectors = None # Vectors loaded via custom loader # TODO - Implement custom loader

        # Determine and initialize the opponents
        self.__opponents: list[Agent] = [agent for agent in all_players if agent != self]
        logging.debug(f"Opponents: {[agent.get_name() for agent in self.__opponents]}")

        # Initialize the self and opponent ml models
        if self.__ml_model_type is LRModel:
            self.__self_ml_model: Model = LRModel(self, self, self.__keyed_vectors.vector_size, self.__pretrained_archetype, self.__use_extra_vectors, self.__use_losing_red_apples, self.__training_mode)
            self.__opponent_ml_models: dict[Agent, Model] = {agent: LRModel(self, agent, self.__keyed_vectors.vector_size, self.__pretrained_archetype, self.__use_extra_vectors, self.__use_losing_red_apples, self.__training_mode) for agent in self.__opponents}
        elif self.__ml_model_type is NNModel:
            self.__self_ml_model: Model = NNModel(self, self, self.__keyed_vectors.vector_size, self.__pretrained_archetype, self.__use_extra_vectors, self.__use_losing_red_apples, self.__training_mode)
            self.__opponent_ml_models: dict[Agent, Model] = {agent: NNModel(self, agent, self.__keyed_vectors.vector_size, self.__pretrained_archetype, self.__use_extra_vectors, self.__use_losing_red_apples, self.__training_mode) for agent in self.__opponents}
        logging.debug(f"Self Model initialized - self_ml_model: {self.__self_ml_model}")
        logging.debug(f"Opponent Models initialized - opponent_ml_models: {self.__opponent_ml_models}")

    def get_current_slope_and_bias_vectors(self) -> tuple[np.ndarray, np.ndarray]:
        """
        Get the current slope and bias vectors for the AI self model.
        """
        return self.__self_ml_model.get_current_slope_and_bias_vectors()

    def reset_opponent_models(self) -> None:
        """
        Reset the opponent models to the default archetype.
        """
        # Reset the opponent models
        for opponent in self.__opponents:
            agent_model: Model = self.__opponent_ml_models[opponent]
            agent_model.reset_model()
            message = f"Reset {opponent.get_name()}'s model."
            logging.info(message)

    def choose_red_apple(self, current_judge: Agent, green_apple: GreenApple) -> dict["Agent", RedApple]:
        # Check if the agent is a judge
        if self._judge_status:
            logging.error(f"{self._name} is the judge.")
            raise ValueError(f"{self._name} is the judge.")

        # Run the AI model to choose a red apple based on current judge
        red_apple: RedApple = self.__opponent_ml_models[current_judge].choose_red_apple(green_apple, self._red_apples)
        self._red_apples.remove(red_apple)

        # Display the red apple chosen
        print(f"{self._name} chose a red apple.")
        logging.info(f"{self._name} chose the red apple '{red_apple}'.")

        # Put the red apple in a dictionary
        red_apple_dict: dict["Agent", RedApple] = {self: red_apple}

        return red_apple_dict

    def choose_winning_red_apple(self, apples_in_play: ApplesInPlay) -> dict[Agent, RedApple]:
        # Choose a winning red apple
        winning_red_apple_dict: dict[Agent, RedApple] = self.__self_ml_model.choose_winning_red_apple(apples_in_play)

        return winning_red_apple_dict

    def train_self_judge_model(self, chosen_apples: ChosenApples) -> None:
        """
        Train the AI self model for the current judge, given the new green and red apples.
        """
        # Train the AI models with the new green apple, red apple, and judge
        self.__self_ml_model.train_model(chosen_apples)

        # Extract the apples for logging
        green_apple: GreenApple = chosen_apples.get_green_apple()
        winning_red_apple: RedApple = chosen_apples.get_winning_red_apple()
        losing_red_apples: list[RedApple] = chosen_apples.get_losing_red_apples()

        # Configure the logging message
        message = f"Trained {self.get_name()}'s self model. Green apple '{green_apple}'. Winning red apple '{winning_red_apple}'."
        if losing_red_apples:
            message += f" Losing red apples: {losing_red_apples}."
        logging.debug(message)

    def train_opponent_judge_model(self, current_judge: Agent, chosen_apples: ChosenApples) -> None:
        """
        Train the AI opponent model for the current judge, given the new green and red apples.
        """
        # Check if the agent is a judge
        for agent in self.__opponents:
            if agent is current_judge:
                # Train the AI models with the new green apple, red apple, and judge
                self.__opponent_ml_models[agent].train_model(chosen_apples)

                # Extract the apples for logging
                green_apple: GreenApple = chosen_apples.get_green_apple()
                winning_red_apple: RedApple = chosen_apples.get_winning_red_apple()
                losing_red_apples: list[RedApple] = chosen_apples.get_losing_red_apples()

                # Configure the logging message
                message = f"Trained {self.get_name()}'s opponent model '{agent.get_name()}'. Green apple '{green_apple}'. Winning red apple '{winning_red_apple}'."
                if losing_red_apples:
                    message += f" Losing red apples: {losing_red_apples}."
                logging.debug(message)


if __name__ == "__main__":
    pass<|MERGE_RESOLUTION|>--- conflicted
+++ resolved
@@ -87,11 +87,7 @@
         """
         self._red_apples = []
 
-<<<<<<< HEAD
-    def draw_green_apple(self, keyed_vectors: Embedding, green_apple_deck: Deck, extra_vectors: bool) -> GreenApple:
-=======
-    def draw_green_apple(self, keyed_vectors: KeyedVectors, green_apple_deck: Deck, extra_vectors: bool) -> dict["Agent", GreenApple]:
->>>>>>> 40e9fd73
+    def draw_green_apple(self, embedding: Embedding, green_apple_deck: Deck, extra_vectors: bool) -> dict["Agent", GreenApple]:
         """
         Draw a green apple from the deck (when the agent is the judge).
         The vectors are set as soon as the new green apple is drawn.
@@ -104,11 +100,11 @@
                 raise TypeError("Expected a GreenApple, but got a different type")
 
             # Set the green apple adjective vector
-            new_green_apple.set_adjective_vector(keyed_vectors)
+            new_green_apple.set_adjective_vector(embedding)
 
             # Set the green apple synonyms vector, if applicable
             if extra_vectors:
-                new_green_apple.set_synonyms_vector(keyed_vectors)
+                new_green_apple.set_synonyms_vector(embedding)
 
             # Assign the green apple to the agent's hand
             self._green_apple = new_green_apple
@@ -126,7 +122,7 @@
 
         return green_apple_dict
 
-    def draw_red_apples(self, keyed_vectors: Embedding, red_apple_deck: Deck, cards_in_hand: int, extra_vectors: bool) -> Deck | None:
+    def draw_red_apples(self, embedding: Embedding, red_apple_deck: Deck, cards_in_hand: int, extra_vectors: bool) -> Deck | None:
         """
         Draw red apples from the deck, ensuring the agent has enough red apples.
         The vectors are set as soon as the new red apples are drawn.
@@ -141,11 +137,11 @@
                     raise TypeError("Expected a RedApple, but got a different type")
 
                 # Set the red apple noun vector
-                new_red_apple.set_noun_vector(keyed_vectors)
+                new_red_apple.set_noun_vector(embedding)
 
                 # Set the red apple description vector, if applicable
                 if extra_vectors:
-                    new_red_apple.set_description_vector(keyed_vectors)
+                    new_red_apple.set_description_vector(embedding)
 
                 # Append the red apple to the agent's hand
                 self._red_apples.append(new_red_apple)
@@ -259,7 +255,6 @@
     """
     def __init__(self, name: str) -> None:
         super().__init__(name)
-        
 
     def choose_red_apple(self, current_judge: Agent, green_apple: GreenApple) -> dict["Agent", RedApple]:
         # Check if the agent is a judge
@@ -322,12 +317,12 @@
         else:
             return self.__opponent_ml_models.get(agent_as_key)
 
-    def initialize_models(self, keyed_vectors: Embedding, all_players: list[Agent]) -> None:
+    def initialize_models(self, embedding: Embedding, all_players: list[Agent]) -> None:
         """
         Initialize the Linear Regression and/or Neural Network models for the AI agent.
         """
         # Initialize the keyed vectors
-        self.__keyed_vectors: Embedding = keyed_vectors
+        self.__embedding: Embedding = embedding
         # self.__vectors = None # Vectors loaded via custom loader # TODO - Implement custom loader
 
         # Determine and initialize the opponents
@@ -336,11 +331,11 @@
 
         # Initialize the self and opponent ml models
         if self.__ml_model_type is LRModel:
-            self.__self_ml_model: Model = LRModel(self, self, self.__keyed_vectors.vector_size, self.__pretrained_archetype, self.__use_extra_vectors, self.__use_losing_red_apples, self.__training_mode)
-            self.__opponent_ml_models: dict[Agent, Model] = {agent: LRModel(self, agent, self.__keyed_vectors.vector_size, self.__pretrained_archetype, self.__use_extra_vectors, self.__use_losing_red_apples, self.__training_mode) for agent in self.__opponents}
+            self.__self_ml_model: Model = LRModel(self, self, self.__embedding.vector_size, self.__pretrained_archetype, self.__use_extra_vectors, self.__use_losing_red_apples, self.__training_mode)
+            self.__opponent_ml_models: dict[Agent, Model] = {agent: LRModel(self, agent, self.__embedding.vector_size, self.__pretrained_archetype, self.__use_extra_vectors, self.__use_losing_red_apples, self.__training_mode) for agent in self.__opponents}
         elif self.__ml_model_type is NNModel:
-            self.__self_ml_model: Model = NNModel(self, self, self.__keyed_vectors.vector_size, self.__pretrained_archetype, self.__use_extra_vectors, self.__use_losing_red_apples, self.__training_mode)
-            self.__opponent_ml_models: dict[Agent, Model] = {agent: NNModel(self, agent, self.__keyed_vectors.vector_size, self.__pretrained_archetype, self.__use_extra_vectors, self.__use_losing_red_apples, self.__training_mode) for agent in self.__opponents}
+            self.__self_ml_model: Model = NNModel(self, self, self.__embedding.vector_size, self.__pretrained_archetype, self.__use_extra_vectors, self.__use_losing_red_apples, self.__training_mode)
+            self.__opponent_ml_models: dict[Agent, Model] = {agent: NNModel(self, agent, self.__embedding.vector_size, self.__pretrained_archetype, self.__use_extra_vectors, self.__use_losing_red_apples, self.__training_mode) for agent in self.__opponents}
         logging.debug(f"Self Model initialized - self_ml_model: {self.__self_ml_model}")
         logging.debug(f"Opponent Models initialized - opponent_ml_models: {self.__opponent_ml_models}")
 
