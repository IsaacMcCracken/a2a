--- conflicted
+++ resolved
@@ -72,11 +72,7 @@
 
 
 class HumanAgent(Agent):
-<<<<<<< HEAD
-    def __init__(self, name, filename: str = "log") -> None:
-=======
     def __init__(self, name) -> None:
->>>>>>> 3d6d36fe
         super().__init__(name)
 
 
