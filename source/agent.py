# Description: AI agent logic for the 'Apples to Apples' game.

# Standard Libraries
import logging
import random

# Third-party Libraries
from gensim.models import KeyedVectors

# Local Modules
from source.apples import GreenApple, RedApple, Deck


class Agent:
    """
    Base class for the agents in the 'Apples to Apples' game
    """
    def __init__(self, name: str) -> None:
        self.name: str = name
        self.points: int = 0
        self.judge: bool = False
        self.green_apple: GreenApple | None = None
        self.red_apples: list[RedApple] = []

    def __str__(self) -> str:
        return f"Agent(name={self.name}, points={self.points}, judge={self.judge}, green_apple={self.green_apple}, red_apples={self.red_apples})"

    def __repr__(self) -> str:
        return self.__str__()

    def draw_red_apples(self, red_apple_deck: Deck) -> Deck | None:
        """
        Draw red cards from the deck, ensuring the agent has 7 red cards.
        """
        # Calculate the number of red cards to pick up
        diff = 7 - len(self.red_apples)
        if diff > 0:
            for _ in range(diff):
                # Draw a red card
                new_red_apple = red_apple_deck.draw_apple()
                if not isinstance(new_red_apple, RedApple):
                    raise TypeError("Expected a RedApple, but got a different type")
                self.red_apples.append(new_red_apple)
            if diff == 1:
                print(f"{self.name} picked up 1 red card.")
                logging.info(f"{self.name} picked up 1 red card.")
            else:
                print(f"{self.name} picked up {diff} red cards.")
                logging.info(f"{self.name} picked up {diff} red cards.")
        else:
            print(f"{self.name} cannot pick up any more red cards. Agent already has 7 red cards")
            logging.info(f"{self.name} cannot pick up the red card. Agent already has 7 red cards")

    def draw_green_apple(self, green_apple_deck: Deck) -> GreenApple:
        """
        Draw a green card from the deck (when the agent is the judge).
        """
        # Check if the Agent is a judge
        if self.judge:
            # Draw a green card
            new_green_apple = green_apple_deck.draw_apple()
            if not isinstance(new_green_apple, GreenApple):
                raise TypeError("Expected a GreenApple, but got a different type")
            self.green_apple = new_green_apple
        else:
            logging.error(f"{self.name} is the judge.")
            raise ValueError(f"{self.name} is the judge.")

        # Display the green card drawn
        print(f"{self.name} drew the green card '{self.green_apple.adjective}'.")
        logging.info(f"{self.name} drew the green card '{self.green_apple}'.")

        return self.green_apple

    def choose_red_apple(self, current_judge: "Agent", green_apple: GreenApple) -> RedApple: # Define the type of current_judge as a string
        """
        Choose a red card from the agent's hand to play (when the agent is a regular player).
        """
        raise NotImplementedError("Subclass must implement the 'choose_red_apple' method")

    def choose_winning_red_apple(self, green_apple: GreenApple, red_apples: list[dict[str, RedApple]]) -> dict[str, RedApple]:
        """
        Choose the winning red card from the red cards submitted by the other agents (when the agent is the judge).
        """
        raise NotImplementedError("Subclass must implement the 'choose_winning_red_apple' method")


class HumanAgent(Agent):
    """
    Human agent for the 'Apples to Apples' game.
    """
    def __init__(self, name: str) -> None:
        super().__init__(name)

    def choose_red_apple(self, current_judge: Agent, green_apple: GreenApple) -> RedApple:
        # Check if the agent is a judge
        if self.judge:
            logging.error(f"{self.name} is the judge.")
            raise ValueError(f"{self.name} is the judge.")

        # Choose a red card
        red_apple: RedApple | None = None

        # Display the red cards in the agent's hand
        print(f"{self.name}'s red cards:")
        for i, red_apple in enumerate(self.red_apples):
            print(f"{i + 1}. {red_apple.noun}")

        # Prompt the agent to choose a red card
        red_apple_len = len(self.red_apples)
        red_apple_index = input(f"Choose a red card (1 - {red_apple_len}): ")

        # Validate the input
        while not red_apple_index.isdigit() or int(red_apple_index) not in range(1, red_apple_len + 1):
            print(f"Invalid input. Please choose a valid red card (1 - {red_apple_len}).")
            red_apple_index = input("Choose a red card: ")

        # Convert the input to an index
        red_apple_index = int(red_apple_index) - 1

        # Remove the red card from the agent's hand
        red_apple = self.red_apples.pop(red_apple_index)

        # Display the red card chosen
        print(f"{self.name} chose a red card.")
        logging.info(f"{self.name} chose the red card '{red_apple}'.")

        return red_apple

    def choose_winning_red_apple(self, green_apple: GreenApple, red_apples: list[dict[str, RedApple]]) -> dict[str, RedApple]:
        # Check if the agent is a judge
        if not self.judge:
            logging.error(f"{self.name} is not the judge.")
            raise ValueError(f"{self.name} is not the judge.")

        # Display the red cards submitted by the other agents
        print("Red cards submitted by the other agents:")
        for i, red_apple in enumerate(red_apples):
            print(f"{i + 1}. {red_apple[list(red_apple.keys())[0]].noun}")

        # Prompt the agent to choose a red card
        red_apple_len = len(red_apples)
        red_apple_index = input(f"Choose a winning red card (1 - {red_apple_len}): ")

        # Validate the input
        while not red_apple_index.isdigit() or int(red_apple_index) not in range(1, red_apple_len + 1):
            print(f"Invalid input. Please choose a valid red card (1 - {red_apple_len}).")
            red_apple_index = input("Choose a winning red card: ")

        # Convert the input to an index
        red_apple_index = int(red_apple_index) - 1

        # Remove the red card from the agent's hand
        winning_red_apple = red_apples.pop(red_apple_index)

        # Display the red card chosen
        logging.debug(f"winning_red_apple: {winning_red_apple}")
        round_winner = list(winning_red_apple.keys())[0]
        winning_red_apple_noun = winning_red_apple[round_winner].noun
        print(f"{self.name} chose the winning red card '{winning_red_apple_noun}'.")
        logging.info(f"{self.name} chose the winning red card '{winning_red_apple}'.")

        return winning_red_apple


class RandomAgent(Agent):
    """
    Random agent for the 'Apples to Apples' game.
    """
    def __init__(self, name: str) -> None:
        super().__init__(name)

    def choose_red_apple(self, current_judge: Agent, green_apple: GreenApple) -> RedApple:
        # Check if the agent is a judge
        if self.judge:
            logging.error(f"{self.name} is the judge.")
            raise ValueError(f"{self.name} is the judge.")

        # Choose a random red card
        red_apple = self.red_apples.pop(random.choice(range(len(self.red_apples))))

        # Display the red card chosen
        print(f"{self.name} chose a red card.")
        logging.info(f"{self.name} chose the red card '{red_apple}'.")

        return red_apple

    def choose_winning_red_apple(self, green_apple: GreenApple, red_apples: list[dict[str, RedApple]]) -> dict[str, RedApple]:
        # Check if the agent is a judge
        if not self.judge:
            logging.error(f"{self.name} is not the judge.")
            raise ValueError(f"{self.name} is not the judge.")

        # Choose a random winning red card
        winning_red_apple = random.choice(red_apples)

        # Display the red card chosen
        logging.debug(f"winning_red_apple: {winning_red_apple}")
        round_winner = list(winning_red_apple.keys())[0]
        winning_red_apple_noun = winning_red_apple[round_winner].noun
        print(f"{self.name} chose the winning red card '{winning_red_apple_noun}'.")
        logging.info(f"{self.name} chose the winning red card '{winning_red_apple}'.")

        return winning_red_apple

# Import the "Model" class from local library here to avoid circular importing
from source.model import Model, LRModel, NNModel

class AIAgent(Agent):
    """
    AI agent for the 'Apples to Apples' game using Word2Vec and Linear Regression.
    """
    def __init__(self, name: str, type: LRModel | NNModel) -> None:
        super().__init__(name)
        # self.nlp_model: KeyedVectors | None = None
        self.vectors = None
        self.model_type: LRModel | NNModel = type
        self.self_model: Model | None = None
        self.opponents: list[Agent] = []
        self.opponent_models: dict[Agent, LRModel | NNModel] | None = None

    def initialize_models(self, nlp_model: KeyedVectors, all_players: list[Agent]) -> None:
    # def initialize_models(self, vectors, all_players: list[Agent]) -> None:
        """
        Initialize the Linear Regression and/or Neural Network models for the AI agent.
        """
        # Initialize the nlp model
        self.nlp_model = nlp_model

        # # Initialize the vectors
        # self.vectors = vectors

        # Initialize the self_model
        if self.model_type is LRModel:
            self.self_model = LRModel(self, self.nlp_model.vector_size)
        elif self.model_type is NNModel:
            self.self_model = NNModel(self, self.nlp_model.vector_size)

        # Determine the opponents
        self.opponents = [agent for agent in all_players if agent != self]
        logging.debug(f"opponents: {[agent.name for agent in self.opponents]}")

        # Initialize the models
        if self.model_type is LRModel:
            self.self_model = LRModel(self, self.nlp_model.vector_size)
            self.opponent_models = {agent: LRModel(agent, self.nlp_model.vector_size) for agent in self.opponents}
            logging.debug(f"LRModel - opponent_models: {self.opponent_models}")
        elif self.model_type is NNModel:
            self.self_model = NNModel(self, self.nlp_model.vector_size)
            self.opponent_models = {agent: NNModel(agent, self.nlp_model.vector_size) for agent in self.opponents}
            logging.debug(f"NNModel - opponent_models: {self.opponent_models}")
        # if self.model_type is LRModel:
        #     self.self_model = LRModel(self, self.vectors.vector_size)
        #     self.opponent_models = {agent: LRModel(agent, self.vectors.vector_size) for agent in self.opponents}
        # elif self.model_type is NNModel:
        #     self.self_model = NNModel(self, self.vectors.vector_size)
        #     self.opponent_models = {agent: NNModel(agent, self.vectors.vector_size) for agent in self.opponents}

<<<<<<< HEAD
    def train_models(self, nlp_model: KeyedVectors, green_apple: GreenApple, winning_red_apple: RedApple, loosing_red_apples: list[RedApple], judge: Agent) -> None:
=======
    def train_models(self, nlp_model: KeyedVectors, winning_green_apple: GreenApple, winning_red_apple: RedApple, judge: Agent) -> None:
>>>>>>> 3501beee
        """
        Train the AI model with the new green card, red card, and judge.
        """
        # Check if the agent self_model has been initialized
        if self.opponent_models is None:
            logging.error("Opponent Models have not been initialized.")
            raise ValueError("Opponent Models have not been initialized.")

        # Train the AI models with the new green card, red card, and judge
        for agent in self.opponents:
            if judge == agent:
                agent_model: LRModel | NNModel = self.opponent_models[agent]
                if self.model_type in [LRModel, NNModel]:
<<<<<<< HEAD
                    agent_model.train_model(nlp_model, green_apple, winning_red_apple, loosing_red_apples)

    def log_models(self):
        print(self.opponent_models)
=======
                    agent_model.train_model(nlp_model, winning_green_apple, winning_red_apple)
>>>>>>> 3501beee

    def choose_red_apple(self, current_judge: Agent, green_apple: GreenApple) -> RedApple:
        # Check if the agent is a judge
        if self.judge:
            logging.error(f"{self.name} is the judge.")
            raise ValueError(f"{self.name} is the judge.")

        # Choose a red card
        red_apple: RedApple | None = None

        # Check that the models were initialized
        if self.opponent_models is None:
            logging.error("Models have not been initialized.")
            raise ValueError("Models have not been initialized.")

        # Run the AI model to choose a red card based on current judge
        red_apple = self.opponent_models[current_judge].choose_red_apple(self.nlp_model, green_apple, self.red_apples)

        # Display the red card chosen
        print(f"{self.name} chose a red card.")
        logging.info(f"{self.name} chose the red card '{red_apple}'.")

        return red_apple

    def choose_winning_red_apple(self, green_apple: GreenApple, red_apples: list[dict[str, RedApple]]) -> dict[str, RedApple]:
        # Check if the agent is a judge
        if not self.judge:
            logging.error(f"{self.name} is not the judge.")
            raise ValueError(f"{self.name} is not the judge.")

        # Check if the agent self_model has been initialized
        if self.self_model is None:
            logging.error("Model has not been initialized.")
            raise ValueError("Model has not been initialized.")

        # Choose a winning red card
        winning_red_apple: dict[str, RedApple] = self.self_model.choose_winning_red_apple(self.nlp_model, green_apple, red_apples)

        # Display the red card chosen
        logging.debug(f"winning_red_apple: {winning_red_apple}")
        round_winner = list(winning_red_apple.keys())[0]
        winning_red_apple_noun = winning_red_apple[round_winner].noun
        print(f"{self.name} chose the winning red card '{winning_red_apple_noun}'.")
        logging.info(f"{self.name} chose the winning red card '{winning_red_apple}'.")

        return winning_red_apple


# Define the mapping from user input to model type
model_type_mapping = {
    '1': LRModel,
    '2': NNModel
}


if __name__ == "__main__":
    pass<|MERGE_RESOLUTION|>--- conflicted
+++ resolved
@@ -256,11 +256,7 @@
         #     self.self_model = NNModel(self, self.vectors.vector_size)
         #     self.opponent_models = {agent: NNModel(agent, self.vectors.vector_size) for agent in self.opponents}
 
-<<<<<<< HEAD
     def train_models(self, nlp_model: KeyedVectors, green_apple: GreenApple, winning_red_apple: RedApple, loosing_red_apples: list[RedApple], judge: Agent) -> None:
-=======
-    def train_models(self, nlp_model: KeyedVectors, winning_green_apple: GreenApple, winning_red_apple: RedApple, judge: Agent) -> None:
->>>>>>> 3501beee
         """
         Train the AI model with the new green card, red card, and judge.
         """
@@ -274,14 +270,10 @@
             if judge == agent:
                 agent_model: LRModel | NNModel = self.opponent_models[agent]
                 if self.model_type in [LRModel, NNModel]:
-<<<<<<< HEAD
                     agent_model.train_model(nlp_model, green_apple, winning_red_apple, loosing_red_apples)
 
     def log_models(self):
         print(self.opponent_models)
-=======
-                    agent_model.train_model(nlp_model, winning_green_apple, winning_red_apple)
->>>>>>> 3501beee
 
     def choose_red_apple(self, current_judge: Agent, green_apple: GreenApple) -> RedApple:
         # Check if the agent is a judge
